--- conflicted
+++ resolved
@@ -498,13 +498,6 @@
 	successfulRecordCount uint32,
 	failedRecordCount uint32,
 ) {
-<<<<<<< HEAD
-=======
-	errorCode := "InternalFailure"
-	errorMessage := "Internal Service Failure"
-	shard := "shardId-000000000003"
->>>>>>> 4e9bc06e
-
 	records := []*kinesis.PutRecordsResultEntry{}
 
 	for i := uint32(0); i < successfulRecordCount; i++ {
@@ -547,12 +540,7 @@
 	t *testing.T,
 	expected []*kinesis.PutRecordsInput,
 ) {
-<<<<<<< HEAD
-
 	require.Equalf(t,
-=======
-	assert.Equal(
->>>>>>> 4e9bc06e
 		len(expected),
 		len(m.requests),
 		"Expected %v requests", len(expected),
